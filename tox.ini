--- conflicted
+++ resolved
@@ -47,13 +47,8 @@
     pip freeze
     cobaya-install mflike.TTTEEE --no-set-global
     all: cobaya-install planck_2018_highl_plik.TTTEEE_lite_native --no-set-global
-<<<<<<< HEAD
-    !cov: pytest -v --rootdir={toxinidir} --pyargs soliket {posargs}
-    cov: pytest -v --rootdir={toxinidir} --pyargs soliket --cov soliket --cov-report=xml --cov-config={toxinidir}/setup.cfg {posargs}
-=======
     !cov: pytest -vv --rootdir={toxinidir} --pyargs {toxinidir}/soliket/ {posargs}
     cov: pytest -vv --rootdir={toxinidir} --pyargs {toxinidir}/soliket/ --cov soliket --cov-report=xml --cov-config={toxinidir}/pyproject.toml {posargs}
->>>>>>> aa2f9f27
 
 [testenv:codestyle]
 skip_install = true
