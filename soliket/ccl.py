--- conflicted
+++ resolved
@@ -197,77 +197,42 @@
 
                     # Create a CCL cosmology object. Because we are giving it background
                     # quantities, it should not depend on the cosmology parameters given
-<<<<<<< HEAD
-                    cosmo = ccl.CosmologyCalculator(
-                                                    Omega_c=Omega_c,
-                                                    Omega_b=Omega_b,
-                                                    h=h,
-                                                    sigma8=sigma8,
-                                                    n_s=n_s,
-                                                    m_nu=mnu,
-                                                    background={'a': a,
-                                                                'chi': distance,
-                                                                'h_over_h0': E_of_z},
-                                                    pk_linear={'a': a,
-                                                               'k': k,
-                                                               'delta_matter:delta_matter': Pk_lin}, # noqa E501
-                                                    pk_nonlin={'a': a,
-                                                               'k': k,
-                                                               'delta_matter:delta_matter': Pk_nonlin} # noqa E501
-                                                    )
-
-                else:
-                    cosmo = ccl.CosmologyCalculator(
-                                                    Omega_c=Omega_c,
-                                                    Omega_b=Omega_b,
-                                                    h=h,
-                                                    sigma8=sigma8,
-                                                    n_s=n_s,
-                                                    m_nu=mnu,
-                                                    background={'a': a,
-                                                                'chi': distance,
-                                                                'h_over_h0': E_of_z},
-                                                    pk_linear={'a': a,
-                                                               'k': k,
-                                                               'delta_matter:delta_matter': Pk_lin} # noqa E501
-                                                    )
-
-        state['CCL'] = {'cosmo': cosmo}
-=======
                     cosmo = self.ccl.CosmologyCalculator(
                         Omega_c=Omega_c,
                         Omega_b=Omega_b,
                         h=h,
-                        sigma8=0.8,
-                        n_s=0.96,
+                        sigma8=sigma8,
+                        n_s=n_s,
+                        m_nu=mnu,
                         background={'a': a,
                                     'chi': distance,
                                     'h_over_h0': E_of_z},
                         pk_linear={'a': a,
                                    'k': k,
-                                   'delta_matter:delta_matter': Pk_lin},  # noqa E501
+                                   'delta_matter:delta_matter': Pk_lin}, # noqa E501
                         pk_nonlin={'a': a,
                                    'k': k,
-                                   'delta_matter:delta_matter': Pk_nonlin}  # noqa E501
-                    )
+                                   'delta_matter:delta_matter': Pk_nonlin} # noqa E501
+                        )
 
                 else:
                     cosmo = self.ccl.CosmologyCalculator(
                         Omega_c=Omega_c,
                         Omega_b=Omega_b,
                         h=h,
-                        sigma8=0.8,
-                        n_s=0.96,
+                        sigma8=sigma8,
+                        n_s=n_s,
+                        m_nu=mnu,
                         background={'a': a,
                                     'chi': distance,
                                     'h_over_h0': E_of_z},
                         pk_linear={'a': a,
                                    'k': k,
-                                   'delta_matter:delta_matter': Pk_lin}  # noqa E501
-                    )
-
-        state['CCL'] = {'cosmo': cosmo, 'ccl': self.ccl}
->>>>>>> 083154c4
+                                   'delta_matter:delta_matter': Pk_lin} # noqa E501
+                        )
+
+        state['CCL'] = {'cosmo': cosmo 'ccl': self.ccl}
+
         for required_result, method in self._required_results.items():
             state['CCL'][required_result] = method(cosmo)
 
