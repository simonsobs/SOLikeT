--- conflicted
+++ resolved
@@ -1,9 +1,5 @@
-<<<<<<< HEAD
-from .xcorr import XcorrLikelihood # noqa F401
-=======
 from .xcorr import XcorrLikelihood
 
 __all__ = [
     "XcorrLikelihood",
-]
->>>>>>> aa2f9f27
+]