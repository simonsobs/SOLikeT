--- conflicted
+++ resolved
@@ -8,11 +8,7 @@
 
 .. code-block:: python
 
-<<<<<<< HEAD
-   {"experiment_channel": {{"nu": [freqs...], 
-=======
    {"experiment_channel": {{"nu": [freqs...],
->>>>>>> 2d0211fc
      "bandpass": [...]}}, ...}
 
 which is filled by ``MFLike`` using the information from the sacc file.
@@ -97,13 +93,8 @@
 
         # self.bands to be filled with passbands read from sacc file
         # if mflike is used
-<<<<<<< HEAD
-        self.bands = {f"{expc}_s0": {'nu': [self.eff_freqs[iexpc]], 'bandpass': [1.]} 
-                for iexpc, expc in enumerate(self.exp_ch)}
-=======
         self.bands = {f"{expc}_s0": {'nu': [self.eff_freqs[iexpc]], 'bandpass': [1.]}
                       for iexpc, expc in enumerate(self.exp_ch)}
->>>>>>> 2d0211fc
 
         template_path = os.path.join(os.path.dirname(os.path.abspath(fgp.__file__)),
                                      'data')
