--- conflicted
+++ resolved
@@ -1,58 +1,52 @@
-<<<<<<< HEAD
-# pytest -k bandpass -v .
-
-=======
->>>>>>> 2e84f8c7
 import numpy as np
 
 from cobaya.model import get_model
 from ..constants import T_CMB, h_Planck, k_Boltzmann
 
 info = {"params": {
-                   "bandint_shift_LAT_93": 0.0,
-                   "bandint_shift_LAT_145": 0.0,
-                   "bandint_shift_LAT_225": 0.0
-                   },
-        "likelihood": {"one": None},
-        "sampler": {"evaluate": None},
-        "debug": True
-       }
+    "bandint_shift_LAT_93": 0.0,
+    "bandint_shift_LAT_145": 0.0,
+    "bandint_shift_LAT_225": 0.0
+},
+    "likelihood": {"one": None},
+    "sampler": {"evaluate": None},
+    "debug": True
+}
 
 bands = {"LAT_93_s0": {"nu": [93], "bandpass": [1.]},
-        "LAT_145_s0": {"nu": [145], "bandpass": [1.]},
-        "LAT_225_s0": {"nu": [225], "bandpass": [1.]}}
+         "LAT_145_s0": {"nu": [145], "bandpass": [1.]},
+         "LAT_225_s0": {"nu": [225], "bandpass": [1.]}}
 exp_ch = [k.replace("_s0", "") for k in bands.keys()]
 
 
 def _cmb2bb(nu):
     # NB: numerical factors not included
     x = nu * h_Planck * 1e9 / k_Boltzmann / T_CMB
-    return np.exp(x) * (nu * x / np.expm1(x))**2
+    return np.exp(x) * (nu * x / np.expm1(x)) ** 2
 
 
 # noinspection PyUnresolvedReferences
 def test_bandpass_import():
-    from soliket.bandpass import BandPass # noqa F401
+    from soliket.bandpass import BandPass  # noqa F401
 
 
 def test_bandpass_model():
     from soliket.bandpass import BandPass
 
     info["theory"] = {"bandpass": {
-                                   "external": BandPass,
-                                   },
-                     }
+        "external": BandPass,
+    },
+    }
     model = get_model(info)  # noqa F841
 
 
 def test_bandpass_read_from_sacc():
-
     from soliket.bandpass import BandPass
 
     # testing the default read_from_sacc
     info["theory"] = {
-               "bandpass": {"external": BandPass},
-               }
+        "bandpass": {"external": BandPass},
+    }
 
     model = get_model(info)  # noqa F841
     model.add_requirements({"bandint_freqs": {"bands": bands}
@@ -73,18 +67,17 @@
 
 
 def test_bandpass_top_hat():
-
     from soliket.bandpass import BandPass
     # now testing top-hat construction
     info["theory"].update({
-               "bandpass": {"external": BandPass,
-                   "top_hat_band": {
-                       "nsteps": 3,
-                       "bandwidth": 0.5},
-                   "external_bandpass": {},
-                   "read_from_sacc": {},
-                  },
-               })
+        "bandpass": {"external": BandPass,
+                     "top_hat_band": {
+                         "nsteps": 3,
+                         "bandwidth": 0.5},
+                     "external_bandpass": {},
+                     "read_from_sacc": {},
+                     },
+    })
 
     model = get_model(info)
     model.add_requirements({"bandint_freqs": {"bands": bands}
@@ -106,8 +99,8 @@
         bandlow = fr * (1 - bandwidth * .5)
         bandhigh = fr * (1 + bandwidth * .5)
         nub = np.linspace(bandlow + info["params"][bandpar],
-                            bandhigh + info["params"][bandpar],
-                            nsteps, dtype=float)
+                          bandhigh + info["params"][bandpar],
+                          nsteps, dtype=float)
         tranb = _cmb2bb(nub)
         tranb_norm = np.trapz(_cmb2bb(nub), nub)
         bandint_freqs.append([nub, tranb / tranb_norm])
@@ -116,22 +109,21 @@
 
 
 def test_bandpass_external_file(request):
-
     from soliket.bandpass import BandPass
     import os
 
     filepath = os.path.join(request.config.rootdir,
-            "soliket/tests/data/")
+                            "soliket/tests/data/")
     # now testing reading from external file
     info["theory"].update({
-               "bandpass": {"external": BandPass,
-                   "data_folder": f"{filepath}",
-                   "top_hat_band": {},
-                   "external_bandpass": {
-                       "path": "test_bandpass"},
-                   "read_from_sacc": {},
-                  },
-               })
+        "bandpass": {"external": BandPass,
+                     "data_folder": f"{filepath}",
+                     "top_hat_band": {},
+                     "external_bandpass": {
+                         "path": "test_bandpass"},
+                     "read_from_sacc": {},
+                     },
+    })
 
     model = get_model(info)
     model.add_requirements({"bandint_freqs": {"bands": bands}
