--- conflicted
+++ resolved
@@ -2,11 +2,6 @@
 Check that CosmoPower gives the correct Planck CMB power spectrum.
 """
 import os
-<<<<<<< HEAD
-import pytest
-import numpy as np
-=======
->>>>>>> aa2f9f27
 
 import numpy as np
 import pytest
