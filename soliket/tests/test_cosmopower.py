--- conflicted
+++ resolved
@@ -92,7 +92,6 @@
     camb_cls = model_camb.theory['camb'].get_Cl()
 
     info_dict['theory'] = {
-<<<<<<< HEAD
         "soliket.CosmoPower": {
             "stop_at_error": True,
             "extra_args": {'lmax': camb_cls['ell'].max()},
@@ -121,13 +120,6 @@
                 "logA" : "ln10^{10}A_s",
                 "tau" : "tau_reio"
             }
-=======
-                           "soliket.CosmoPower": {
-                           "soliket_data_path": os.path.join(request.config.rootdir,
-                                                             'soliket/data/CosmoPower'),
-                           "stop_at_error": True,
-                           "extra_args": {'lmax': camb_cls['ell'].max() + 1}}
->>>>>>> 7f6ec6ab
         }
     }
 
