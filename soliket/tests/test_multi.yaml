# A simple cobaya likelihood for SO

debug: True

likelihood:
  soliket.gaussian.MultiGaussianLikelihood:
    components:
<<<<<<< HEAD
      - soliket.mflike.TestMFLike
      - soliket.LensingLikelihood
    options:
      - input_file: test_data_sacc_00000.fits
        data_folder: "TestMFLike"
        defaults:
          # Which spectra?
          polarizations: ['TT', 'TE', 'ET', 'EE']
          # Scale cuts (in ell) for each spectrum
          scales:
            TT: [2, 6002]
            TE: [2, 6002]
            ET: [2, 6002]
            EE: [2, 6002]
          symmetrize: False
        data:
          experiments:
            - LAT_93
            - LAT_145
            - LAT_225

          spectra:
            - experiments: ['LAT_93', 'LAT_93']
              polarizations: ['TT','TE','EE']
            - experiments: ['LAT_93', 'LAT_145']
            - experiments: ['LAT_93', 'LAT_225']
            - experiments: ['LAT_145', 'LAT_145']
              polarizations: ['TT','TE','EE']
            - experiments: ['LAT_145', 'LAT_225']
            - experiments: ['LAT_225', 'LAT_225']
              polarizations: ['TT','TE','EE']
=======
      - mflike.TTTEEE
      - soliket.LensingLikelihood
    options:
      - input_file: LAT_simu_sacc_00044.fits
        cov_Bbl_file: data_sacc_w_covar_and_Bbl.fits
>>>>>>> aa2f9f27
      - theory_lmax: 5000
        stop_at_error: true
    stop_at_error: True

params:
  # Sampled
  cosmomc_theta:
    prior:
      min: 0.0103
      max: 0.0105
    proposal: 1.5e-6
    latex: \theta_\mathrm{MC}
  logA:
    prior:
      min: 2.6
      max: 3.5
    proposal: 0.0036
    drop: True
    latex: \log(10^{10} A_\mathrm{s})
  As:
    value: "lambda logA: 1e-10*np.exp(logA)"
    latex: A_\mathrm{s}
  ns:
    prior:
      min: 0.9
      max: 1.1
    proposal: 0.0033
    latex: n_\mathrm{s}
  ombh2:
    prior:
      min: 0.017
      max: 0.027
    proposal: 6.5e-5
    latex: \Omega_\mathrm{b}h^2
  omch2:
    prior:
      min: 0.09
      max: 0.15
    proposal: 0.0011
    latex: \Omega_\mathrm{c}h^2
  Alens:
    prior:
      min: 0.5
      max: 1.5
    proposal: 0.022
    latex: A_\mathrm{L}
  tau:
    prior:
      dist: norm
      loc: 0.0544
      scale: 0.0073
    proposal: 0.0073
    latex: \tau_\mathrm{reio}
  H0:
    latex: H_0
  sigma8:
    latex: \sigma_8

  # Sampled nuisance params
  a_tSZ:
    prior:
      min: 3.0
      max: 3.6
    proposal: 0.05
    latex: a_\mathrm{tSZ}
  a_kSZ:
    prior:
      min: 1.4
      max: 1.8
    proposal: 0.1
    latex: a_\mathrm{kSZ}
  a_p:
    prior:
      min: 6.2
      max: 7.6
    proposal: 0.075
    latex: a_p
  beta_p:
    prior:
      min: 1.8
      max: 2.2
    proposal: 0.015
    latex: \beta_p
  a_c:
    prior:
      min: 4.4
      max: 5.4
    proposal: 0.12
    latex: a_c
  beta_c:
    prior:
      min: 2.0
      max: 2.4
    proposal: 0.03
    latex: \beta_c
  a_s:
    prior:
      min: 2.8
      max: 3.4
    proposal: 0.01
    latex: a_s
  a_gtt:
    prior:
      dist: norm
      loc: 2.79
      scale: 0.45
    proposal: 0.4
    latex: a_\mathrm{dust}^\mathrm{TT}
  a_gte:
    prior:
      dist: norm
      loc: 0.36
      scale: 0.04
    proposal: 0.04
    latex: a_\mathrm{dust}^\mathrm{TE}
  a_gee:
    prior:
      dist: norm
      loc: 0.13
      scale: 0.03
    proposal: 0.03
    latex: a_\mathrm{dust}^\mathrm{EE}
  a_psee:
    prior:
      min: 0
    proposal: 0.05
    latex: a_\mathrm{ps}^\mathrm{EE}
  a_pste:
    prior:
      min: -1
      max: 1
    proposal: 0.05
    latex: a_\mathrm{ps}^\mathrm{TE}
  xi:
    prior:
      min: 0
      max: 0.2
    proposal: 0.05
    latex: \xi
  T_d:
    prior:
      min: 8.60
      max: 10.60
    proposal: 0.6
    latex: T_d
  # Systematics
  bandint_shift_LAT_93:
    value: 0
    latex: \Delta_{\rm band}^{93}
  bandint_shift_LAT_145:
    value: 0
    latex: \Delta_{\rm band}^{145}
  bandint_shift_LAT_225:
    value: 0
    latex: \Delta_{\rm band}^{225}
  calT_LAT_93:
    value: 1
    latex: \mathrm{Cal}_{\rm T}^{93}
  calE_LAT_93:
    value: 1
    latex: \mathrm{Cal}_{\rm E}^{93}
  calT_LAT_145:
    value: 1
    latex: \mathrm{Cal}_{\rm T}^{145}
  calE_LAT_145:
    value: 1
    latex: \mathrm{Cal}_{\rm E}^{145}
  calT_LAT_225:
    value: 1
    latex: \mathrm{Cal}_{\rm T}^{225}
  calE_LAT_225:
    value: 1
    latex: \mathrm{Cal}_{\rm E}^{225}
  calG_all:
    value: 1
    latex: \mathrm{Cal}_{\rm G}^{\rm All}
<<<<<<< HEAD
=======
  cal_LAT_93:
    value: 1
  cal_LAT_145:
    value: 1
  cal_LAT_225:
    value: 1
>>>>>>> aa2f9f27
  alpha_LAT_93:
    value: 0 #deg
    latex: \alpha^{93}
  alpha_LAT_145:
    value: 0 #deg
    latex: \alpha^{145}
  alpha_LAT_225:
    value: 0 #deg
    latex: \alpha^{225}

theory:
  camb:
    stop_at_error: False
    extra_args:
      lens_potential_accuracy: 1
  mflike.BandpowerForeground:
    stop_at_error: True

sampler:
  evaluate:

output: chains/test_multi<|MERGE_RESOLUTION|>--- conflicted
+++ resolved
@@ -5,45 +5,11 @@
 likelihood:
   soliket.gaussian.MultiGaussianLikelihood:
     components:
-<<<<<<< HEAD
-      - soliket.mflike.TestMFLike
-      - soliket.LensingLikelihood
-    options:
-      - input_file: test_data_sacc_00000.fits
-        data_folder: "TestMFLike"
-        defaults:
-          # Which spectra?
-          polarizations: ['TT', 'TE', 'ET', 'EE']
-          # Scale cuts (in ell) for each spectrum
-          scales:
-            TT: [2, 6002]
-            TE: [2, 6002]
-            ET: [2, 6002]
-            EE: [2, 6002]
-          symmetrize: False
-        data:
-          experiments:
-            - LAT_93
-            - LAT_145
-            - LAT_225
-
-          spectra:
-            - experiments: ['LAT_93', 'LAT_93']
-              polarizations: ['TT','TE','EE']
-            - experiments: ['LAT_93', 'LAT_145']
-            - experiments: ['LAT_93', 'LAT_225']
-            - experiments: ['LAT_145', 'LAT_145']
-              polarizations: ['TT','TE','EE']
-            - experiments: ['LAT_145', 'LAT_225']
-            - experiments: ['LAT_225', 'LAT_225']
-              polarizations: ['TT','TE','EE']
-=======
       - mflike.TTTEEE
       - soliket.LensingLikelihood
     options:
       - input_file: LAT_simu_sacc_00044.fits
         cov_Bbl_file: data_sacc_w_covar_and_Bbl.fits
->>>>>>> aa2f9f27
       - theory_lmax: 5000
         stop_at_error: true
     stop_at_error: True
@@ -220,15 +186,12 @@
   calG_all:
     value: 1
     latex: \mathrm{Cal}_{\rm G}^{\rm All}
-<<<<<<< HEAD
-=======
   cal_LAT_93:
     value: 1
   cal_LAT_145:
     value: 1
   cal_LAT_225:
     value: 1
->>>>>>> aa2f9f27
   alpha_LAT_93:
     value: 0 #deg
     latex: \alpha^{93}
