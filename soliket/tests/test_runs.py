import pkgutil
import pytest
import tempfile
from cobaya.yaml import yaml_load
from cobaya.run import run

import os

packages_path = os.environ.get("COBAYA_PACKAGES_PATH") or os.path.join(
    tempfile.gettempdir(), "lensing_packages"
)
<<<<<<< HEAD
=======

>>>>>>> 4821db26

@pytest.mark.parametrize("lhood",
                         ["mflike",
                          "lensing",
                          "lensing_lite",
                          "multi",
                          "cross_correlation",
                          # "xcorr"
                          ])
def test_evaluate(lhood):

    if lhood == "multi":
        pytest.xfail(reason="multi lhood install failure")

    if lhood == "mflike":
        pytest.skip(reason="don't want to install 300Mb of data!")

    if lhood == "cross_correlation":
        pytest.skip(reason="cannot locate data files")

    info = yaml_load(pkgutil.get_data("soliket", f"tests/test_{lhood}.yaml"))
    info["force"] = True
    info['sampler'] = {'evaluate': {}}

    from cobaya.install import install
    install(info, path=packages_path, skip_global=True)

    updated_info, sampler = run(info)


@pytest.mark.parametrize("lhood",
                         ["mflike",
                          "lensing",
                          "lensing_lite",
                          "multi",
                          "cross_correlation",
                          # "xcorr"
                          ])
def test_mcmc(lhood):

    if lhood == "multi":
        pytest.xfail(reason="multi lhood install failure")

    if lhood == "mflike":
        pytest.skip(reason="don't want to install 300Mb of data!")

    if lhood == "cross_correlation":
        pytest.skip(reason="cannot locate data files")

    info = yaml_load(pkgutil.get_data("soliket", f"tests/test_{lhood}.yaml"))
    info["force"] = True
    info['sampler'] = {'mcmc': {'max_samples': 10, 'max_tries': 1000}}

    from cobaya.install import install
    install(info, path=packages_path, skip_global=True)

    updated_info, sampler = run(info)<|MERGE_RESOLUTION|>--- conflicted
+++ resolved
@@ -9,10 +9,12 @@
 packages_path = os.environ.get("COBAYA_PACKAGES_PATH") or os.path.join(
     tempfile.gettempdir(), "lensing_packages"
 )
-<<<<<<< HEAD
-=======
 
->>>>>>> 4821db26
+import os
+
+packages_path = os.environ.get("COBAYA_PACKAGES_PATH") or os.path.join(
+    tempfile.gettempdir(), "lensing_packages"
+)
 
 @pytest.mark.parametrize("lhood",
                          ["mflike",
