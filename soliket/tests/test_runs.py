--- conflicted
+++ resolved
@@ -1,13 +1,6 @@
 import pkgutil
 
 import pytest
-<<<<<<< HEAD
-from cobaya.yaml import yaml_load
-from cobaya.run import run
-from cobaya.tools import resolve_packages_path
-
-packages_path = resolve_packages_path()
-=======
 from cobaya.install import install
 from cobaya.run import run
 from cobaya.tools import resolve_packages_path
@@ -42,7 +35,6 @@
             "mflike.TTTEEE is not installed! Please install it using "
             "'cobaya-install mflike.TTTEEE'"
         )
->>>>>>> aa2f9f27
 
 
 @pytest.mark.parametrize("lhood",
@@ -58,10 +50,6 @@
     info["force"] = True
     info['sampler'] = {'evaluate': {}}
 
-<<<<<<< HEAD
-    from cobaya.install import install
-=======
->>>>>>> aa2f9f27
     install(info, path=packages_path, skip_global=True, no_set_global=True)
 
     updated_info, sampler = run(info)
@@ -80,10 +68,6 @@
     info["force"] = True
     info['sampler'] = {'mcmc': {'max_samples': 10, 'max_tries': 1000}}
 
-<<<<<<< HEAD
-    from cobaya.install import install
-=======
->>>>>>> aa2f9f27
     install(info, path=packages_path, skip_global=True, no_set_global=True)
 
     updated_info, sampler = run(info)