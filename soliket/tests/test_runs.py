--- conflicted
+++ resolved
@@ -5,16 +5,13 @@
 from cobaya.run import run
 
 
-<<<<<<< HEAD
-@pytest.mark.parametrize("lhood", ["mflike", "lensing", "lensing_lite", "multi", "cross_correlation", "xcorr"])
-=======
 @pytest.mark.parametrize("lhood",
                          ["mflike",
                           "lensing",
                           "lensing_lite",
                           "multi",
-                          "cross_correlation"])
->>>>>>> 9a80163d
+                          "cross_correlation",
+                          "xcorr"])
 def test_evaluate(lhood):
     info = yaml_load(pkgutil.get_data("soliket", f"tests/test_{lhood}.yaml"))
     info["force"] = True
@@ -22,17 +19,14 @@
 
     updated_info, sampler = run(info)
 
-<<<<<<< HEAD
-@pytest.mark.parametrize("lhood", ["mflike", "lensing", "lensing_lite", "multi", "cross_correlation", "xcorr"])
-=======
 
 @pytest.mark.parametrize("lhood",
                          ["mflike",
                           "lensing",
                           "lensing_lite",
                           "multi",
-                          "cross_correlation"])
->>>>>>> 9a80163d
+                          "cross_correlation",
+                          "xcorr"])
 def test_mcmc(lhood):
     info = yaml_load(pkgutil.get_data("soliket", f"tests/test_{lhood}.yaml"))
     info["force"] = True
