--- conflicted
+++ resolved
@@ -5,13 +5,8 @@
 from cobaya.run import run
 
 
-<<<<<<< HEAD
 @pytest.mark.parametrize("lhood", ["mflike", "lensing", "lensing_lite", "multi, cross_correlation"])
 def test_run(lhood):
-=======
-@pytest.mark.parametrize("lhood", ["mflike", "lensing", "lensing_lite", "multi"])
-def test_evaluate(lhood):
->>>>>>> 85a5e931
     info = yaml_load(pkgutil.get_data("soliket", f"tests/test_{lhood}.yaml"))
     info["force"] = True
     info['sampler'] = {'evaluate': {}}
