import numpy as np
<<<<<<< HEAD
=======
import pytest
>>>>>>> aa2f9f27
from cobaya.model import get_model
from cobaya.tools import resolve_packages_path

<<<<<<< HEAD
from cobaya.tools import resolve_packages_path

=======
>>>>>>> aa2f9f27
packages_path = resolve_packages_path()
# Cosmological parameters for the test data from SO sims
# See https://github.com/simonsobs/SOLikeT/pull/101 for validation plots
fiducial_params = {
    'omch2': 0.1203058,
    'ombh2': 0.02219218,
    'H0': 67.02393,
    'ns': 0.9625356,
    'As': 2.15086031154146e-9,
    'mnu': 0.06,
    'tau': 0.06574325,
    'nnu': 3.04}

info = {"theory": {"camb": {"extra_args": {"kmax": 0.9}}}}
info['params'] = fiducial_params


def test_lensing_import(request):
<<<<<<< HEAD

    from soliket.lensing import LensingLikelihood # noqa F401
=======
    from soliket.lensing import LensingLikelihood  # noqa F401
>>>>>>> aa2f9f27


def test_lensing_like(request):
    from cobaya.install import install
    install(
        {"likelihood": {"soliket.lensing.LensingLikelihood": None}},
        path=packages_path,
        skip_global=False,
<<<<<<< HEAD
        force=True,
=======
        force=False,
>>>>>>> aa2f9f27
        debug=True,
        no_set_global=True,
    )

    from soliket.lensing import LensingLikelihood

    info["likelihood"] = {"LensingLikelihood": {"external": LensingLikelihood}}
    model = get_model(info)
    loglikes, derived = model.loglikes()

    assert np.isclose(loglikes[0], 335.8560097798468, atol=0.2, rtol=0.0)


<<<<<<< HEAD
=======
@pytest.mark.require_ccl
>>>>>>> aa2f9f27
def test_lensing_ccl_limber(request):
    """
    Test whether the CMB lensing power spectrum predicted by CCL is the same as with CAMB
    """

    from cobaya.install import install
    install(
        {"likelihood": {"soliket.lensing.LensingLikelihood": None}},
        path=packages_path,
        skip_global=False,
<<<<<<< HEAD
        force=True,
=======
        force=False,
>>>>>>> aa2f9f27
        debug=True,
        no_set_global=True,
    )

<<<<<<< HEAD
    from soliket.lensing import LensingLikelihood
    from copy import deepcopy

=======
    from copy import deepcopy

    from soliket.lensing import LensingLikelihood

>>>>>>> aa2f9f27
    info_dict = deepcopy(info)
    # Neutrino mass put to 0 as far as it is not included in the ccl wrapper
    info_dict['params']["mnu"] = 0
    info_dict['params']["omnuh2"] = 0
    info_dict['likelihood'] = {"LensingLikelihood": {"external": LensingLikelihood}}
    model = get_model(info_dict)
    model.loglikes({})
    cl_camb = model.likelihood['LensingLikelihood']._get_theory()

<<<<<<< HEAD
    info_dict["likelihood"] = {"LensingLikelihood": {"external": LensingLikelihood, 
=======
    info_dict["likelihood"] = {"LensingLikelihood": {"external": LensingLikelihood,
>>>>>>> aa2f9f27
                                                     "pp_ccl": True}}
    info_dict["theory"]["soliket.CCL"] = {"kmax": 10, "nonlinear": True}
    model = get_model(info_dict)
    model.loglikes({})
    cl_ccl = model.likelihood['LensingLikelihood']._get_theory()

    assert np.any(np.not_equal(cl_ccl, cl_camb))
    assert np.allclose(cl_ccl, cl_camb, rtol=1e-2, atol=0)<|MERGE_RESOLUTION|>--- conflicted
+++ resolved
@@ -1,16 +1,8 @@
 import numpy as np
-<<<<<<< HEAD
-=======
 import pytest
->>>>>>> aa2f9f27
 from cobaya.model import get_model
 from cobaya.tools import resolve_packages_path
 
-<<<<<<< HEAD
-from cobaya.tools import resolve_packages_path
-
-=======
->>>>>>> aa2f9f27
 packages_path = resolve_packages_path()
 # Cosmological parameters for the test data from SO sims
 # See https://github.com/simonsobs/SOLikeT/pull/101 for validation plots
@@ -29,12 +21,7 @@
 
 
 def test_lensing_import(request):
-<<<<<<< HEAD
-
-    from soliket.lensing import LensingLikelihood # noqa F401
-=======
     from soliket.lensing import LensingLikelihood  # noqa F401
->>>>>>> aa2f9f27
 
 
 def test_lensing_like(request):
@@ -43,11 +30,7 @@
         {"likelihood": {"soliket.lensing.LensingLikelihood": None}},
         path=packages_path,
         skip_global=False,
-<<<<<<< HEAD
-        force=True,
-=======
         force=False,
->>>>>>> aa2f9f27
         debug=True,
         no_set_global=True,
     )
@@ -61,10 +44,7 @@
     assert np.isclose(loglikes[0], 335.8560097798468, atol=0.2, rtol=0.0)
 
 
-<<<<<<< HEAD
-=======
 @pytest.mark.require_ccl
->>>>>>> aa2f9f27
 def test_lensing_ccl_limber(request):
     """
     Test whether the CMB lensing power spectrum predicted by CCL is the same as with CAMB
@@ -75,25 +55,15 @@
         {"likelihood": {"soliket.lensing.LensingLikelihood": None}},
         path=packages_path,
         skip_global=False,
-<<<<<<< HEAD
-        force=True,
-=======
         force=False,
->>>>>>> aa2f9f27
         debug=True,
         no_set_global=True,
     )
 
-<<<<<<< HEAD
-    from soliket.lensing import LensingLikelihood
-    from copy import deepcopy
-
-=======
     from copy import deepcopy
 
     from soliket.lensing import LensingLikelihood
 
->>>>>>> aa2f9f27
     info_dict = deepcopy(info)
     # Neutrino mass put to 0 as far as it is not included in the ccl wrapper
     info_dict['params']["mnu"] = 0
@@ -103,11 +73,7 @@
     model.loglikes({})
     cl_camb = model.likelihood['LensingLikelihood']._get_theory()
 
-<<<<<<< HEAD
-    info_dict["likelihood"] = {"LensingLikelihood": {"external": LensingLikelihood, 
-=======
     info_dict["likelihood"] = {"LensingLikelihood": {"external": LensingLikelihood,
->>>>>>> aa2f9f27
                                                      "pp_ccl": True}}
     info_dict["theory"]["soliket.CCL"] = {"kmax": 10, "nonlinear": True}
     model = get_model(info_dict)
