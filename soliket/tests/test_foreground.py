--- conflicted
+++ resolved
@@ -53,13 +53,8 @@
                                              "T_CMB": 2.725
                                              },
 
-<<<<<<< HEAD
-                           "components": {"tt": ["kSZ", "tSZ_and_CIB", 
-                                                 "cibp", "dust", "radio"], 
-=======
                            "components": {"tt": ["kSZ", "tSZ_and_CIB",
                                                  "cibp", "dust", "radio"],
->>>>>>> 2d0211fc
                                           "te": ["radio", "dust"],
                                           "ee": ["radio", "dust"]
                                           },
