--- conflicted
+++ resolved
@@ -1,9 +1,5 @@
 import numpy as np
-<<<<<<< HEAD
-
-=======
 import pytest
->>>>>>> aa2f9f27
 from cobaya.model import get_model
 
 pytestmark = pytest.mark.require_ccl
