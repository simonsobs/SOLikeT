<<<<<<< HEAD
"""
Make sure that this returns the same result as original mflike.MFLike from LAT_MFlike repo
"""
import os
import unittest
from packaging.version import Version
=======
from cobaya.tools import resolve_packages_path
>>>>>>> aa2f9f27

packages_path = resolve_packages_path()

<<<<<<< HEAD
from cobaya.tools import resolve_packages_path

packages_path = resolve_packages_path()
=======

def test_mflike_import():
>>>>>>> aa2f9f27

    import mflike  # noqa: F401

    from mflike import BandpowerForeground, Foreground # noqa: F401

    from mflike import TTTEEE, TT, EE, TE # noqa: F401


def test_mflike_install(request):
    from cobaya.install import install

    mflike_options = {
        "input_file": "LAT_simu_sacc_00044.fits",
        "cov_Bbl_file": "data_sacc_w_covar_and_Bbl.fits",
        "stop_at_error": True,
    }

<<<<<<< HEAD
class MFLikeTest(unittest.TestCase):

    def setUp(self):
        from cobaya.install import install

        install(
            {"likelihood": {"soliket.mflike.TestMFLike": None}},
            path=packages_path,
            skip_global=False,
            force=True,
            debug=True,
            no_set_global=True,
        )


    def test_mflike(self):

        # As of now, there is not a mechanism
        # in soliket to ensure there is .loglike that can be called like this
        # w/out cobaya

        camb_cosmo = cosmo_params.copy()
        lmax = 9000
        camb_cosmo.update({"lmax": lmax, "lens_potential_accuracy": 1})
        pars = camb.set_params(**camb_cosmo)
        results = camb.get_results(pars)
        powers = results.get_cmb_power_spectra(pars, CMB_unit="muK")
        cl_dict = {k: powers["total"][:, v] for
                   k, v in {"tt": 0, "ee": 1, "te": 3}.items()}


        BP = soliket.BandPass()
        FG = soliket.Foreground()
        TF = soliket.TheoryForge_MFLike()

        bands = TF.bands
        exp_ch = TF.exp_ch

        requested_cls = TF.requested_cls
        BP.bands = bands
        BP.exp_ch = [k.replace("_s0", "") for k in bands.keys()
                          if "_s0" in k]

        bandpass = BP._bandpass_construction(**nuisance_params)

        for select, chi2 in chi2s.items():

            my_mflike = TestMFLike(
                {
                    "external": TestMFLike,
                    "packages_path": packages_path,
                    "data_folder": "TestMFLike",
                    "input_file": pre + "00000.fits",
                    "defaults": {
                        "polarizations": select.upper().split("-"),
                        "scales": {
                            "TT": [2, 179],
                            "TE": [2, 179],
                            "ET": [2, 179],
                            "EE": [2, 179],
                        },
                        "symmetrize": False,
                    },
                }
            )

            ell_cut = my_mflike.l_bpws
            dls_cut = {s: cl_dict[s][ell_cut] for s, _ in my_mflike.lcuts.items()}
            fg_dict = FG._get_foreground_model(requested_cls=requested_cls,
                                                    ell=ell_cut,
                                                    exp_ch=exp_ch,
                                                    bandint_freqs=bandpass,
                                                    **nuisance_params)
            dlobs_dict = TF.get_modified_theory(dls_cut, fg_dict, **nuisance_params)

            loglike = my_mflike.loglike(dlobs_dict)

            self.assertAlmostEqual(-2 * (loglike - my_mflike.logp_const), chi2, 2)

    def test_cobaya(self):

        info = {
            "likelihood": {
                "soliket.mflike.TestMFLike": {
                    "datapath": os.path.join(packages_path, "data/TestMFLike"),
                    "data_folder": "TestMFLike",
                    "input_file": pre + "00000.fits",
                    "defaults": {
                        "polarizations": ["TT", "TE", "ET", "EE"],
                        "scales": {
                            "TT": [2, 179],
                            "TE": [2, 179],
                            "ET": [2, 179],
                            "EE": [2, 179],
                        },
                        "symmetrize": False,
                    },
                },
            },
            "theory": {"camb": {"extra_args": {"lens_potential_accuracy": 1},
                                "stop_at_error": True}},
            "params": cosmo_params,
            "modules": packages_path,
            "debug": True,
        }

        info["theory"]["soliket.TheoryForge_MFLike"] = {'stop_at_error': True}
        info["theory"]["soliket.Foreground"] = {'stop_at_error': True}
        info["theory"]["soliket.BandPass"] = {'stop_at_error': True}
        from cobaya.model import get_model

        model = get_model(info)
        my_mflike = model.likelihood["soliket.mflike.TestMFLike"]
        chi2 = -2 * (model.loglikes(nuisance_params)[0] - my_mflike.logp_const)
        self.assertAlmostEqual(chi2[0], chi2s["tt-te-et-ee"], 2)
=======
    install(
        {"likelihood": {"mflike.TTTEEE": mflike_options}},
        path=packages_path,
        skip_global=False,
        force=False,
        debug=True,
        no_set_global=True,
    )
>>>>>>> aa2f9f27
<|MERGE_RESOLUTION|>--- conflicted
+++ resolved
@@ -1,24 +1,9 @@
-<<<<<<< HEAD
-"""
-Make sure that this returns the same result as original mflike.MFLike from LAT_MFlike repo
-"""
-import os
-import unittest
-from packaging.version import Version
-=======
 from cobaya.tools import resolve_packages_path
->>>>>>> aa2f9f27
 
 packages_path = resolve_packages_path()
 
-<<<<<<< HEAD
-from cobaya.tools import resolve_packages_path
-
-packages_path = resolve_packages_path()
-=======
 
 def test_mflike_import():
->>>>>>> aa2f9f27
 
     import mflike  # noqa: F401
 
@@ -36,123 +21,6 @@
         "stop_at_error": True,
     }
 
-<<<<<<< HEAD
-class MFLikeTest(unittest.TestCase):
-
-    def setUp(self):
-        from cobaya.install import install
-
-        install(
-            {"likelihood": {"soliket.mflike.TestMFLike": None}},
-            path=packages_path,
-            skip_global=False,
-            force=True,
-            debug=True,
-            no_set_global=True,
-        )
-
-
-    def test_mflike(self):
-
-        # As of now, there is not a mechanism
-        # in soliket to ensure there is .loglike that can be called like this
-        # w/out cobaya
-
-        camb_cosmo = cosmo_params.copy()
-        lmax = 9000
-        camb_cosmo.update({"lmax": lmax, "lens_potential_accuracy": 1})
-        pars = camb.set_params(**camb_cosmo)
-        results = camb.get_results(pars)
-        powers = results.get_cmb_power_spectra(pars, CMB_unit="muK")
-        cl_dict = {k: powers["total"][:, v] for
-                   k, v in {"tt": 0, "ee": 1, "te": 3}.items()}
-
-
-        BP = soliket.BandPass()
-        FG = soliket.Foreground()
-        TF = soliket.TheoryForge_MFLike()
-
-        bands = TF.bands
-        exp_ch = TF.exp_ch
-
-        requested_cls = TF.requested_cls
-        BP.bands = bands
-        BP.exp_ch = [k.replace("_s0", "") for k in bands.keys()
-                          if "_s0" in k]
-
-        bandpass = BP._bandpass_construction(**nuisance_params)
-
-        for select, chi2 in chi2s.items():
-
-            my_mflike = TestMFLike(
-                {
-                    "external": TestMFLike,
-                    "packages_path": packages_path,
-                    "data_folder": "TestMFLike",
-                    "input_file": pre + "00000.fits",
-                    "defaults": {
-                        "polarizations": select.upper().split("-"),
-                        "scales": {
-                            "TT": [2, 179],
-                            "TE": [2, 179],
-                            "ET": [2, 179],
-                            "EE": [2, 179],
-                        },
-                        "symmetrize": False,
-                    },
-                }
-            )
-
-            ell_cut = my_mflike.l_bpws
-            dls_cut = {s: cl_dict[s][ell_cut] for s, _ in my_mflike.lcuts.items()}
-            fg_dict = FG._get_foreground_model(requested_cls=requested_cls,
-                                                    ell=ell_cut,
-                                                    exp_ch=exp_ch,
-                                                    bandint_freqs=bandpass,
-                                                    **nuisance_params)
-            dlobs_dict = TF.get_modified_theory(dls_cut, fg_dict, **nuisance_params)
-
-            loglike = my_mflike.loglike(dlobs_dict)
-
-            self.assertAlmostEqual(-2 * (loglike - my_mflike.logp_const), chi2, 2)
-
-    def test_cobaya(self):
-
-        info = {
-            "likelihood": {
-                "soliket.mflike.TestMFLike": {
-                    "datapath": os.path.join(packages_path, "data/TestMFLike"),
-                    "data_folder": "TestMFLike",
-                    "input_file": pre + "00000.fits",
-                    "defaults": {
-                        "polarizations": ["TT", "TE", "ET", "EE"],
-                        "scales": {
-                            "TT": [2, 179],
-                            "TE": [2, 179],
-                            "ET": [2, 179],
-                            "EE": [2, 179],
-                        },
-                        "symmetrize": False,
-                    },
-                },
-            },
-            "theory": {"camb": {"extra_args": {"lens_potential_accuracy": 1},
-                                "stop_at_error": True}},
-            "params": cosmo_params,
-            "modules": packages_path,
-            "debug": True,
-        }
-
-        info["theory"]["soliket.TheoryForge_MFLike"] = {'stop_at_error': True}
-        info["theory"]["soliket.Foreground"] = {'stop_at_error': True}
-        info["theory"]["soliket.BandPass"] = {'stop_at_error': True}
-        from cobaya.model import get_model
-
-        model = get_model(info)
-        my_mflike = model.likelihood["soliket.mflike.TestMFLike"]
-        chi2 = -2 * (model.loglikes(nuisance_params)[0] - my_mflike.logp_const)
-        self.assertAlmostEqual(chi2[0], chi2s["tt-te-et-ee"], 2)
-=======
     install(
         {"likelihood": {"mflike.TTTEEE": mflike_options}},
         path=packages_path,
@@ -160,5 +28,4 @@
         force=False,
         debug=True,
         no_set_global=True,
-    )
->>>>>>> aa2f9f27
+    )