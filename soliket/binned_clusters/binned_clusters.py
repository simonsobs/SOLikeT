--- conflicted
+++ resolved
@@ -10,16 +10,13 @@
 import astropy.table as atpy
 from astropy.io import fits
 from functools import partial
-<<<<<<< HEAD
-from pkg_resources import resource_filename
-=======
 import logging
 import nemo as nm
 import scipy.stats
 
 logging.basicConfig(level=logging.INFO)
 logger = logging.getLogger(__name__)
->>>>>>> e9b5ad5f
+from pkg_resources import resource_filename
 
 pi = 3.1415926535897932384630
 rhocrit0 = 2.7751973751261264e11 # [h2 msun Mpc-3]
@@ -40,20 +37,13 @@
     # exit(0)
     data_path: Optional[str] = None
     choose_theory: Optional[str] = None
-    single_tile_test: Optional[str] = None
-    choose_dim: Optional[str] = None
-    Q_optimise: Optional[str] = None
     rel_correction: Optional[str] = None
 
     cat_file: Optional[str] = None
     Q_file: Optional[str] = None
     tile_file: Optional[str] = None
     rms_file: Optional[str] = None
-<<<<<<< HEAD
-    test_cat_file: Optional[str] = None
-    test_Q_file: Optional[str] = None
-    test_rms_file: Optional[str] = None
-=======
+
     choose_dim: Optional[str] = None
     single_tile_test: Optional[str] = None
     Q_optimise: Optional[str] = None
@@ -61,7 +51,6 @@
     compl_mode: Optional[str] = 'erf_prod'
     dwnsmpl_bins: Optional[int] = None
     average_Q: Optional[bool] = False
->>>>>>> e9b5ad5f
 
     SNRcut: Optional[float] = None
     zmin: Optional[float] = None
@@ -266,99 +255,6 @@
                 self.allQ = Qfile['Q']
                 assert len(self.tt500) == len(self.allQ[:,0])
 
-<<<<<<< HEAD
-            # #------------------------------------------------------------------
-            # # copied from NEMO for reading the mocks
-            # # vary number of Q other than all or 1
-            #
-            # tileNamesInFile = []
-            # fitDict = {}
-            #
-            # self.datafile_Q = self.Q_file
-            # with fits.open((os.path.join(self.data_directory, self.datafile_Q))) as QTabFile:
-            #     for ext in QTabFile:
-            #         if type(ext) == fits.hdu.table.BinTableHDU:
-            #             tileNamesInFile.append(ext.name)
-            #     tileNamesInFile.sort()
-            # tileNames = tileNamesInFile
-            #
-            # i = 0
-            # for tileName in tileNames:
-            #     fitDict[i] = atpy.Table().read((os.path.join(self.data_directory, self.datafile_Q)), hdu=tileName)
-            #     i += 1
-            #
-            # self.tt500 = fitDict[0]['theta500Arcmin']
-            # tilename = tileNames
-            #
-            # i = 0
-            # Nt = len(tileNames)
-            # allQ = np.zeros((len(self.tt500),Nt))
-            # for i in range(Nt):
-            #     allQ[:,i] = fitDict[i]['Q']
-            #
-            # #np.savez('quick_theta_Q', theta=self.tt500, Q=allQ)
-            #
-            # assert len(self.tt500) == len(allQ[:,0])
-            #
-            # if Q_opt == 'yes':
-            #     QQ = np.delete(allQ, np.s_[138,267], axis=1)
-            #     self.Q = np.mean(QQ, axis=1)
-            #     print("\r Number of Q functions = ", self.Q.ndim)
-            #     print("\r Using one averaged Q function for optimisation")
-            #     #print(allQ)
-            #     #print(self.Q)
-            # else:
-            #
-            #     QQ = np.delete(allQ, np.s_[138,267], axis=1)
-            #     meanQ = np.mean(QQ, axis=1)
-            #
-            #     allQ[:,138] = meanQ
-            #     allQ[:,267] = meanQ
-            #
-            #     qpeak = []
-            #
-            #     iNq = len(allQ[0,:])
-            #     for i in range(iNq):
-            #         qpeak.append(np.max(allQ[:,i]))
-            #
-            #     Nqq = 10
-            #     count, edges = np.histogram(qpeak, Nqq)
-            #     nbin = len(edges) - 1
-            #
-            #     qbin = [[] for i in range(nbin)]
-            #
-            #     for i in range(iNq):
-            #         for j in range(nbin):
-            #             if (np.max(allQ[:,i]) >= edges[j] and np.max(allQ[:,i]) < edges[j+1]):
-            #                 qbin[j].append(allQ[:,i])
-            #
-            #     qbin = np.array(qbin)
-            #
-            #
-            #     qmean = []
-            #
-            #     for i in range(nbin):
-            #         #print(i, len(qbin[i]))
-            #         qmean.append(sum(qbin[i])/len(qbin[i]))
-            #
-            #     qname = []
-            #
-            #     for i in range(iNq):
-            #         for j in range(nbin):
-            #             if (np.max(allQ[:,i]) >= edges[j] and np.max(allQ[:,i]) <= edges[j+1]):
-            #                 qname.append(j+1)
-            #
-            #     self.qname = np.array(qname)
-            #
-            #     self.Q = np.array(qmean).T
-            #     print("\r Number of Q functions = ", len(self.Q[0]))
-            #
-            # #------------------------------------------------------------------
-
-
-        print('\r :::::: reading noise data')
-        if single_tile == 'yes':
-=======
             else:
                 logger.info('Reading full Q function.')
                 self.datafile_Q = self.Q_file
@@ -382,7 +278,6 @@
 
         logger.info('Reading RMS.')
         if self.mode == 'single_tile':
->>>>>>> e9b5ad5f
             self.datafile_rms = self.test_rms_file
 
             list = fits.open(os.path.join(self.data_directory, self.datafile_rms))
@@ -460,81 +355,7 @@
             self.Q = self.allQ
             logger.info("Number of Q functions = {}.".format(len(self.Q[0])))
 
-<<<<<<< HEAD
-
-        #-----------------------------------------------------------------------
-        #     self.datafile_rms = self.rms_file
-        #     list = fits.open(os.path.join(self.data_directory, self.datafile_rms))
-        #     data = list[1].data
-        #     noise    = data.field("y0RMS")
-        #     skyfracs = data.field("areaDeg2")
-        #     tname    = data.field("tileName")
-        #     print("\r Number of sky patches = ", skyfracs.size)
-        #
-        #     # downsampling
-        #     skyfracs0 = []
-        #     noise0 = []
-        #     tname0 = []
-        #
-        #     downsample = 50
-        #     stepSize = downsample*1e-7
-        #     binEdges = np.arange(min(noise), max(noise)+stepSize, stepSize)
-        #
-        #     for i in range(len(tilename)):
-        #
-        #          noise_tile = []
-        #          skyfracs_tile = []
-        #          tname_tile = []
-        #
-        #          for j in range(len(noise)):
-        #              if tname[j] == tilename[i]:
-        #                  noise_tile.append(noise[j])
-        #                  skyfracs_tile.append(skyfracs[j])
-        #                  tname_tile.append(tname[j])
-        #
-        #          noise_arr = np.array(noise_tile)
-        #          skyfracs_arr = np.array(skyfracs_tile)
-        #          tname_arr = np.array(tname_tile)
-        #
-        #          skyfracs_masked = []
-        #          noise_masked = []
-        #          tname_masked = []
-        #
-        #          for k in range(len(binEdges)-1):
-        #              mask = np.logical_and(noise_arr >= binEdges[k], noise_arr < binEdges[k+1])
-        #              if mask.sum() > 0:
-        #                  noise_masked.append(np.average(noise_arr[mask], weights=skyfracs_arr[mask]))
-        #                  skyfracs_masked.append(np.sum(skyfracs_arr[mask]))
-        #                  tname_masked.append(tilename[i])
-        #
-        #          noise0.append(noise_masked)
-        #          skyfracs0.append(skyfracs_masked)
-        #          tname0.append(tname_masked)
-        #
-        #     #print(len(noise0))
-        #     self.noise = np.array([item for singleList in noise0 for item in singleList])
-        #     self.skyfracs = np.array([item for singleList in skyfracs0 for item in singleList])*np.deg2rad(1.)**2.
-        #     tname_reduced = np.array([item for singleList in tname0 for item in singleList])
-        #
-        #     tname = []
-        #
-        #     for i in range(len(tname_reduced)):
-        #         for j in range(len(tilename)):
-        #             if tname_reduced[i] == tilename[j]:
-        #                 tname.append(self.qname[j])
-        #
-        #     self.tname = np.array(tname)
-        #
-        # print("\r Number of sky patches = ", self.skyfracs.size)
-        #
-        #
-        #----------------------------------------------------------------------
-
-
-        print("\r Entire survey area = ", self.skyfracs.sum()/(np.deg2rad(1.)**2.), "deg2")
-=======
         logger.info('Entire survey area = {} deg2.'.format(self.skyfracs.sum()/(np.deg2rad(1.)**2.)))
->>>>>>> e9b5ad5f
 
 
         # finner binning for low redshift
@@ -929,12 +750,8 @@
 
         i = 0
         for i in range(len(zarr)):
-<<<<<<< HEAD
-            print(i, delN2D[i,:].sum())
-=======
             logger.info('Number of clusters in redshift bin {}: {}.'.format(i, delN2D[i,:].sum()))
         logger.info("Total predicted 2D N = {}.".format(delN2D.sum()))
->>>>>>> e9b5ad5f
 
         return delN2D
 
@@ -992,17 +809,6 @@
             return np.asarray(np.abs(newQ))
 
         def rel(m):
-<<<<<<< HEAD
-            t = -0.008488*(m*Ez)**(-0.585)
-            return 1. + 3.79*t - 28.2*(t**2.)
-
-        rel_cor = self.rel_correction
-
-        if rel_cor == 'yes':
-            y0 = A0 * (Ez**C0) * (mb/mpivot)**(1. + B0) * splQ(theta(mb)) * rel(mb/mpivot)
-        else:
-            y0 = A0 * (Ez**C0) * (mb/mpivot)**(1. + B0) * splQ(theta(mb))
-=======
             #mm = m / mpivot
             #t = -0.008488*(mm*Ez[:,None])**(-0.585)
             t = -0.008488*(mm*Ez)**(-0.585) ###### M200m
@@ -1015,7 +821,6 @@
         else:
             arg = A0 * (Ez ** 2.) * (mb / mpivot) ** (1. + B0) * splQ(theta(mb))
             y0 = np.transpose(arg, axes=[1, 2, 0])
->>>>>>> e9b5ad5f
 
         return y0
 
@@ -1339,14 +1144,6 @@
                 j = 0
                 erfunc = []
                 for j in range(len(skyfracs)):
-<<<<<<< HEAD
-                    if kk == 0:
-                        erfunc.append(get_erf(y0[int(tile[j])-1, index_z, i], noise[j], qcut)*(1. - get_erf(y0[int(tile[j])-1, index_z, i], noise[j], qmax)))
-                    elif kk == Nq:
-                        erfunc.append(get_erf(y0[int(tile[j])-1, index_z, i], noise[j], qcut)*get_erf(y0[int(tile[j])-1, index_z, i], noise[j], qmin))
-                    else:
-                        erfunc.append(get_erf(y0[int(tile[j])-1, index_z, i], noise[j], qcut)*get_erf(y0[int(tile[j])-1, index_z, i], noise[j], qmin)*(1. - get_erf(y0[int(tile[j])-1, index_z, i], noise[j], qmax)))
-=======
                     if compl_mode == 'erf_prod':
                         if kk == 0:
                             erfunc.append(get_erf(y0[i,index_z,int(tile[j])-1], noise[j], qcut)*(1. - get_erf(y0[i,index_z,int(tile[j]-1)], noise[j], qmax)))
@@ -1356,7 +1153,6 @@
                             erfunc.append(get_erf(y0[i,index_z,int(tile[j])-1], noise[j], qcut)*get_erf(y0[i,index_z,int(tile[j])-1], noise[j], qmin)*(1. - get_erf(y0[i,index_z,int(tile[j])-1], noise[j], qmax)))
                     elif compl_mode == 'erf_diff':
                         erfunc.append(get_erf_compl(y0[i,index_z,int(tile[j])-1], qmin, qmax, noise[j], qcut))
->>>>>>> e9b5ad5f
                 erfunc = np.asarray(erfunc)
             res.append(np.dot(erfunc, skyfracs))
 
