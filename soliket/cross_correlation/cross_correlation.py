"""
:Synopsis: Likelihood for cross-correlation of CMB lensing with Large Scale Structure
data. Makes use of the cobaya CCL module for handling tracers and Limber integration.

:Authors: Pablo Lemos, Ian Harrison.
"""

import numpy as np
from ..gaussian import GaussianData, GaussianLikelihood
from cobaya.log import LoggedError
import pyccl.nl_pt as pt

import sacc


class CrossCorrelationLikelihood(GaussianLikelihood):
    r"""
    Generic likelihood for cross-correlations of CCL tracer objects.
    """

    def initialize(self):

        self._get_sacc_data()
        self._check_tracers()

    def get_requirements(self):
        return {"CCL": {"kmax": 10, "nonlinear": True}, "zstar": None}

    def _get_CCL_results(self):
        cosmo_dict = self.provider.get_CCL()
        return cosmo_dict["ccl"], cosmo_dict["cosmo"]

    def _check_tracers(self):

        # check correct tracers
        for tracer_comb in self.sacc_data.get_tracer_combinations():

            if (self.sacc_data.tracers[tracer_comb[0]].quantity ==
                    self.sacc_data.tracers[tracer_comb[1]].quantity):
                raise LoggedError(self.log,
                                  'You have tried to use {0} to calculate an \
                                   autocorrelation, but it is a cross-correlation \
                                   likelihood. Please check your tracer selection in the \
                                   ini file.'.format(self.__class__.__name__))

            for tracer in tracer_comb:
                if self.sacc_data.tracers[tracer].quantity not in self._allowable_tracers:
                    raise LoggedError(self.log,
                                      'You have tried to use a {0} tracer in \
                                       {1}, which only allows {2}. Please check your \
                                       tracer selection in the ini file.\
                                       '.format(self.sacc_data.tracers[tracer].quantity,
                                                self.__class__.__name__,
                                                self._allowable_tracers))

    def _get_nz(self, z, tracer, tracer_name, **params_values):

        if self.z_nuisance_mode == 'deltaz':
            bias = params_values['{}_deltaz'.format(tracer_name)]
            nz_biased = tracer.get_dndz(z - bias)

        # nz_biased /= np.trapz(nz_biased, z)

        return nz_biased

    def _get_sacc_data(self, **params_values):

        self.sacc_data = sacc.Sacc.load_fits(self.datapath)

        if self.use_spectra == 'all':
            pass
        else:
            for tracer_comb in self.sacc_data.get_tracer_combinations():
                if tracer_comb not in self.use_spectra:
                    self.sacc_data.remove_selection(tracers=tracer_comb)

        self.twopoints = self.sacc_data.get_tracer_combinations()

        self.x = self._construct_ell_bins()
        self.y = self.sacc_data.mean
        self.cov = self.sacc_data.covariance.covmat

        self.data = GaussianData(self.name, self.x, self.y, self.cov, self.ncovsims)

    def _construct_ell_bins(self):

        ell_eff = []

        for tracer_comb in self.sacc_data.get_tracer_combinations():
            ind = self.sacc_data.indices(tracers=tracer_comb)
            ell = np.array(self.sacc_data._get_tags_by_index(["ell"], ind)[0])
            ell_eff.append(ell)

        return np.concatenate(ell_eff)

    def _get_data(self, **params_values):
        data_auto = np.loadtxt(self.auto_file)
        data_cross = np.loadtxt(self.cross_file)

        # Get data
        self.ell_auto = data_auto[0]
        cl_auto = data_auto[1]
        cl_auto_err = data_auto[2]

        self.ell_cross = data_cross[0]
        cl_cross = data_cross[1]
        cl_cross_err = data_cross[2]

        x = np.concatenate([self.ell_auto, self.ell_cross])
        y = np.concatenate([cl_auto, cl_cross])
        dy = np.concatenate([cl_auto_err, cl_cross_err])

        return x, y, dy

    def get_binning(self, tracer_comb):

        bpw_idx = self.sacc_data.indices(tracers=tracer_comb)
        bpw = self.sacc_data.get_bandpower_windows(bpw_idx)
        ells_theory = bpw.values
        ells_theory = np.asarray(ells_theory, dtype=int)
        w_bins = bpw.weight.T

        return ells_theory, w_bins

    def logp(self, **params_values):
        theory = self._get_theory(**params_values)
        return self.data.loglike(theory)


class GalaxyKappaLikelihood(CrossCorrelationLikelihood):
    r"""
    Likelihood for cross-correlations of galaxy and CMB lensing data.
    """
    _allowable_tracers = ['cmb_convergence', 'galaxy_density']

    def initialize(self):
        """
        Initialize likelihood.
        """

        self.PT_bias = self.bz_model in ['LagrangianPT', 'EulerianPT', 'BACCO', 'anzu']

        self._get_sacc_data()
        self._check_tracers()
        self._initialize_pt()

    def _get_sacc_data(self):
        """
        Get sacc data and initialize GaussianData object.
        """

        self.sacc_data = sacc.Sacc.load_fits(self.datapath)

        # Convert to list of tuples
        if self.use_spectra != 'all':
            spec_combs = [(spec['bins'][0], spec['bins'][1]) for spec in self.use_spectra]

        if self.use_spectra == 'all':
            pass
        else:
            for tracer_comb in self.sacc_data.get_tracer_combinations():
                if tracer_comb not in spec_combs:
                    self.sacc_data.remove_selection(tracers=tracer_comb)
   
        self.twopoints = self.sacc_data.get_tracer_combinations()

        self.bin_properties = {}
        for b in self.bins:
            if b not in self.sacc_data.tracers:
                raise LoggedError(self.log, "Unknown tracer %s" % b)
            t = self.sacc_data.tracers[b]
            if t.quantity != 'cmb_convergence':
                zmean = np.average(t.z, weights=t.nz)
                self.bin_properties[b] = {'z_fid': t.z,
                                          'nz_fid': t.nz,
                                          'zmean_fid': zmean}
            if b not in self.defaults:
                self.defaults[b] = {}
                self.defaults[b]['lmin'] = self.defaults['lmin']
                self.defaults[b]['lmax'] = self.defaults['lmax']
            else:
                if 'lmin' not in self.defaults[b]:
                    self.defaults[b]['lmin'] = self.defaults['lmin']
                if 'lmax' not in self.defaults[b]:
                    self.defaults[b]['lmax'] = self.defaults['lmax']

        # Trim ell ranges
        for tr in self.twopoints:
            tr1, tr2 = tr
            lmin = np.max([self.defaults[tr1]['lmin'], self.defaults[tr2]['lmin']])
            lmax = np.min([self.defaults[tr1]['lmax'], self.defaults[tr2]['lmax']]) 
            self.sacc_data.remove_selection(tracers=tr, ell__gt=lmax)
            self.sacc_data.remove_selection(tracers=tr, ell__lt=lmin)

        self.x = self._construct_ell_bins()
        self.y = self.sacc_data.mean
        self.cov = self.sacc_data.covariance.covmat

        self.data = GaussianData(self.name, self.x, self.y, self.cov, self.ncovsims)

    def _initialize_pt(self):
        """
        Initialize CCL PT calculators.
        """

        #TODO: Need to decide what we want to expose
        if self.bz_model == 'LagrangianPT':
            self.ptc = pt.LagrangianPTCalculator(log10k_min=self.log10k_min, log10k_max=self.log10k_max,
                                                 nk_per_decade=self.nk_per_decade)
                #  b1_pk_kind='pt', bk2_pk_kind='pt')
        elif self.bz_model == 'EulerianPT':
            self.ptc = pt.EulerianPTCalculator(with_NC=True, with_IA=True, log10k_min=self.log10k_min, 
                                                log10k_max=self.log10k_max,
                                                nk_per_decade=self.nk_per_decade)
        else:
            raise LoggedError(self.log, "Bias model {} not implemented yet.".format(self.bz_model))

    def _get_nz(self, tr_name, **pars):
        """
        Get nz for given tracer.
        :param tr_name: name of the tracer considered
        :param pars: dictionary of parameters

        :return: tuple of arrays (z, nz)
        """
        z = self.bin_properties[tr_name]['z_fid']
        nz = self.bin_properties[tr_name]['nz_fid']
        if self.nz_model == 'NzShift':
            z = z + pars[self.input_params_prefix + '_' + tr_name + '_dz']
            msk = z >= 0
            z = z[msk]
            nz = nz[msk]
        elif self.nz_model != 'NzNone':
            raise LoggedError(self.log, "Unknown Nz model %s" % self.nz_model)
        return (z, nz)

    def _get_bz(self, tr_name, **pars):
        """ 
        Get linear galaxy bias for tracer. Unless we're using a linear bias,
        this is just 1.
        :param tr_name: name of the tracer considered
        :param pars: dictionary of parameters

        :return: tuple of arrays (z, bz)
        """
        z = self.bin_properties[tr_name]['z_fid']
        zmean = self.bin_properties[tr_name]['zmean_fid']
        bz = np.ones_like(z)

        if self.bz_model == 'linear':
            pref = self.input_params_prefix + '_' + tr_name
            b1 = pars[pref + '_b1']
            b1p = pars[pref + '_b1p']
            bz = b1 + b1p * (z - zmean)
        return (z, bz)

    def _get_tracers(self, cosmo, **params_values):
        """
        Get CCL and PT tracers for each tracer considered.
        :param cosmo: CCL cosmology object
        :param params_values: dictionary of parameters

        :return: dictionary of tracers
        """

        trs = {}

        for tr_name in np.unique(self.twopoints):
            q = self.sacc_data.tracers[tr_name].quantity
            trs[tr_name] = {}
            if q == 'galaxy_density':
                nz = self._get_nz(tr_name, **params_values)
                bz = self._get_bz(tr_name, **params_values)
                t = ccl.NumberCountsTracer(cosmo, dndz=nz, bias=bz, has_rsd=False)
                if self.PT_bias:
                    z = self.bin_properties[tr_name]['z_fid']
                    zmean = self.bin_properties[tr_name]['zmean_fid']

                    pref = self.input_params_prefix + '_' + tr_name

                    b1 = params_values[pref + '_b1']
                    b1p = params_values.get(pref + '_b1p', None)
                    if b1p is not None and b1p != 0.:
                        b1z = b1 + b1p * (z - zmean)
                        b1 = (z, b1z)
                    b2 = params_values[pref + '_b2']
                    bs = params_values.get(pref + '_bs', None)
                    bk2 = params_values.get(pref + '_bk2', None)
                    b3nl = params_values.get(pref + '_b3nl', None)

                    ptt = pt.PTNumberCountsTracer(b1=b1, b2=b2, bs=bs, bk2=bk2, b3nl=b3nl)
            elif q == 'cmb_convergence':
                t = ccl.CMBLensingTracer(cosmo, z_source=self.z_cmb)
                if self.PT_bias:
                    ptt = pt.PTMatterTracer()
            trs[tr_name]['ccl_tracer'] = t
            if self.PT_bias:
                trs[tr_name]['PT_tracer'] = ptt

        return trs

    def _get_theory(self, **params_values):
        """
        Get theory prediction for all spectra.
        :param params_values: dictionary of parameters

<<<<<<< HEAD
        :return: array of theory predictions
        """
=======
        ccl, cosmo = self._get_CCL_results()
>>>>>>> 083154c4

        cosmo = self.provider.get_CCL()["cosmo"]
        self.ptc.update_ingredients(cosmo)
        tracers = self._get_tracers(cosmo, **params_values)

        cls = []

        for tr_pair in self.twopoints:
            tr_x, tr_y = tr_pair

            ells_theory, w_bins = self.get_binning((tr_x, tr_y))

<<<<<<< HEAD
            if self.PT_bias:
                pk_xy = self.ptc.get_biased_pk2d(tracers[tr_x]['PT_tracer'], tracer2=tracers[tr_y]['PT_tracer'])
                cl_unbinned = ccl.angular_cl(cosmo, tracers[tr_x]['ccl_tracer'], tracers[tr_y]['ccl_tracer'],
                                                      ells_theory, p_of_k_a=pk_xy)
            else:
                cl_unbinned = ccl.angular_cl(cosmo, tracers[tr_x]['ccl_tracer'], tracers[tr_y]['ccl_tracer'],
                                                   ells_theory)
=======
        # this should use the bias theory!
        tracer_g = ccl.NumberCountsTracer(cosmo,
                                          has_rsd=False,
                                          dndz=(z_gal_tracer, nz_gal_tracer),
                                          bias=(z_gal_tracer,
                                                params_values["b1"] *
                                                np.ones(len(z_gal_tracer))),
                                          mag_bias=(z_gal_tracer,
                                                    params_values["s1"] *
                                                    np.ones(len(z_gal_tracer)))
                                          )
        tracer_k = ccl.CMBLensingTracer(cosmo, z_source=self.provider.get_param('zstar'))
>>>>>>> 083154c4

            cl_binned = np.dot(w_bins, cl_unbinned)

            cls.append(cl_binned)

        cls = np.concatenate(cls)

        return cls


class ShearKappaLikelihood(CrossCorrelationLikelihood):
    r"""
    Likelihood for cross-correlations of galaxy weak lensing shear and CMB lensing data.
    """
    _allowable_tracers = ["cmb_convergence", "galaxy_shear"]

    def _get_theory(self, **params_values):

        ccl, cosmo = self._get_CCL_results()

        cl_binned_list = []

        for tracer_comb in self.sacc_data.get_tracer_combinations():

            if self.sacc_data.tracers[tracer_comb[0]].quantity == "cmb_convergence":
                tracer1 = ccl.CMBLensingTracer(cosmo,
                                               z_source=self.provider.get_param('zstar'))

            elif self.sacc_data.tracers[tracer_comb[0]].quantity == "galaxy_shear":

                sheartracer_name = tracer_comb[0]

                z_tracer1 = self.sacc_data.tracers[tracer_comb[0]].z
                nz_tracer1 = self.sacc_data.tracers[tracer_comb[0]].nz

                if self.ia_mode is None:
                    ia_z = None
                elif self.ia_mode == 'nla':
                    A_IA = params_values['A_IA']
                    eta_IA = params_values['eta_IA']
                    z0_IA = np.trapz(z_tracer1 * nz_tracer1)

                    ia_z = (z_tracer1, A_IA * ((1 + z_tracer1) / (1 + z0_IA)) ** eta_IA)
                elif self.ia_mode == 'nla-perbin':
                    A_IA = params_values['{}_A_IA'.format(sheartracer_name)]
                    ia_z = (z_tracer1, A_IA * np.ones_like(z_tracer1))
                elif self.ia_mode == 'nla-noevo':
                    A_IA = params_values['A_IA']
                    ia_z = (z_tracer1, A_IA * np.ones_like(z_tracer1))

                tracer1 = ccl.WeakLensingTracer(cosmo,
                                                dndz=(z_tracer1, nz_tracer1),
                                                ia_bias=ia_z)

                if self.z_nuisance_mode is not None:
                    nz_tracer1 = self._get_nz(z_tracer1,
                                              tracer1,
                                              tracer_comb[0],
                                              **params_values)

                    tracer1 = ccl.WeakLensingTracer(cosmo,
                                                    dndz=(z_tracer1, nz_tracer1),
                                                    ia_bias=ia_z)

            if self.sacc_data.tracers[tracer_comb[1]].quantity == "cmb_convergence":
                tracer2 = ccl.CMBLensingTracer(cosmo,
                                               z_source=self.provider.get_param('zstar'))

            elif self.sacc_data.tracers[tracer_comb[1]].quantity == "galaxy_shear":

                sheartracer_name = tracer_comb[1]

                z_tracer2 = self.sacc_data.tracers[tracer_comb[1]].z
                nz_tracer2 = self.sacc_data.tracers[tracer_comb[1]].nz

                if self.ia_mode is None:
                    ia_z = None
                elif self.ia_mode == 'nla':
                    A_IA = params_values['A_IA']
                    eta_IA = params_values['eta_IA']
                    z0_IA = np.trapz(z_tracer2 * nz_tracer2)

                    ia_z = (z_tracer2, A_IA * ((1 + z_tracer2) / (1 + z0_IA)) ** eta_IA)
                elif self.ia_mode == 'nla-perbin':
                    A_IA = params_values['{}_A_IA'.format(sheartracer_name)]
                    ia_z = (z_tracer2, A_IA * np.ones_like(z_tracer2))
                elif self.ia_mode == 'nla-noevo':
                    A_IA = params_values['A_IA']
                    ia_z = (z_tracer2, A_IA * np.ones_like(z_tracer2))

                tracer2 = ccl.WeakLensingTracer(cosmo,
                                                dndz=(z_tracer2, nz_tracer2),
                                                ia_bias=ia_z)

                if self.z_nuisance_mode is not None:
                    nz_tracer2 = self._get_nz(z_tracer2,
                                              tracer2,
                                              tracer_comb[1],
                                              **params_values)

                    tracer2 = ccl.WeakLensingTracer(cosmo,
                                                    dndz=(z_tracer2, nz_tracer2),
                                                    ia_bias=ia_z)

            bpw_idx = self.sacc_data.indices(tracers=tracer_comb)
            bpw = self.sacc_data.get_bandpower_windows(bpw_idx)
            ells_theory = bpw.values
            ells_theory = np.asarray(ells_theory, dtype=int)
            w_bins = bpw.weight.T

            cl_unbinned = ccl.cells.angular_cl(cosmo, tracer1, tracer2, ells_theory)

            if self.m_nuisance_mode is not None:
                # note this allows wrong calculation, as we can do
                # shear x shear if the spectra are in the sacc
                # but then we would want (1 + m1) * (1 + m2)
                m_bias = params_values['{}_m'.format(sheartracer_name)]
                cl_unbinned = (1 + m_bias) * cl_unbinned

            cl_binned = np.dot(w_bins, cl_unbinned)

            cl_binned_list.append(cl_binned)

        cl_binned_total = np.concatenate(cl_binned_list)

        return cl_binned_total<|MERGE_RESOLUTION|>--- conflicted
+++ resolved
@@ -303,13 +303,9 @@
         """
         Get theory prediction for all spectra.
         :param params_values: dictionary of parameters
-
-<<<<<<< HEAD
         :return: array of theory predictions
         """
-=======
         ccl, cosmo = self._get_CCL_results()
->>>>>>> 083154c4
 
         cosmo = self.provider.get_CCL()["cosmo"]
         self.ptc.update_ingredients(cosmo)
@@ -322,7 +318,6 @@
 
             ells_theory, w_bins = self.get_binning((tr_x, tr_y))
 
-<<<<<<< HEAD
             if self.PT_bias:
                 pk_xy = self.ptc.get_biased_pk2d(tracers[tr_x]['PT_tracer'], tracer2=tracers[tr_y]['PT_tracer'])
                 cl_unbinned = ccl.angular_cl(cosmo, tracers[tr_x]['ccl_tracer'], tracers[tr_y]['ccl_tracer'],
@@ -330,20 +325,6 @@
             else:
                 cl_unbinned = ccl.angular_cl(cosmo, tracers[tr_x]['ccl_tracer'], tracers[tr_y]['ccl_tracer'],
                                                    ells_theory)
-=======
-        # this should use the bias theory!
-        tracer_g = ccl.NumberCountsTracer(cosmo,
-                                          has_rsd=False,
-                                          dndz=(z_gal_tracer, nz_gal_tracer),
-                                          bias=(z_gal_tracer,
-                                                params_values["b1"] *
-                                                np.ones(len(z_gal_tracer))),
-                                          mag_bias=(z_gal_tracer,
-                                                    params_values["s1"] *
-                                                    np.ones(len(z_gal_tracer)))
-                                          )
-        tracer_k = ccl.CMBLensingTracer(cosmo, z_source=self.provider.get_param('zstar'))
->>>>>>> 083154c4
 
             cl_binned = np.dot(w_bins, cl_unbinned)
 
